/*
  USB Driver for Sierra Wireless

  Copyright (C) 2006, 2007, 2008  Kevin Lloyd <klloyd@sierrawireless.com>,

  Copyright (C) 2008, 2009  Elina Pasheva, Matthew Safar, Rory Filer
			<linux@sierrawireless.com>

  IMPORTANT DISCLAIMER: This driver is not commercially supported by
  Sierra Wireless. Use at your own risk.

  This driver is free software; you can redistribute it and/or modify
  it under the terms of Version 2 of the GNU General Public License as
  published by the Free Software Foundation.

  Portions based on the option driver by Matthias Urlichs <smurf@smurf.noris.de>
  Whom based his on the Keyspan driver by Hugh Blemings <hugh@blemings.org>
*/

#define DRIVER_VERSION "v.1.3.8"
#define DRIVER_AUTHOR "Kevin Lloyd, Elina Pasheva, Matthew Safar, Rory Filer"
#define DRIVER_DESC "USB Driver for Sierra Wireless USB modems"

#include <linux/kernel.h>
#include <linux/jiffies.h>
#include <linux/errno.h>
#include <linux/tty.h>
#include <linux/tty_flip.h>
#include <linux/module.h>
#include <linux/usb.h>
#include <linux/usb/serial.h>

#define SWIMS_USB_REQUEST_SetPower	0x00
#define SWIMS_USB_REQUEST_SetNmea	0x07

#define N_IN_URB	8
#define N_OUT_URB	64
#define IN_BUFLEN	4096

#define MAX_TRANSFER		(PAGE_SIZE - 512)
/* MAX_TRANSFER is chosen so that the VM is not stressed by
   allocations > PAGE_SIZE and the number of packets in a page
   is an integer 512 is the largest possible packet on EHCI */

static int debug;
static int nmea;

/* Used in interface blacklisting */
struct sierra_iface_info {
	const u32 infolen;	/* number of interface numbers on blacklist */
	const u8  *ifaceinfo;	/* pointer to the array holding the numbers */
};

struct sierra_intf_private {
	spinlock_t susp_lock;
	unsigned int suspended:1;
	int in_flight;
};

static int sierra_set_power_state(struct usb_device *udev, __u16 swiState)
{
	int result;
	dev_dbg(&udev->dev, "%s\n", __func__);
	result = usb_control_msg(udev, usb_sndctrlpipe(udev, 0),
			SWIMS_USB_REQUEST_SetPower,	/* __u8 request      */
			USB_TYPE_VENDOR,		/* __u8 request type */
			swiState,			/* __u16 value       */
			0,				/* __u16 index       */
			NULL,				/* void *data        */
			0,				/* __u16 size 	     */
			USB_CTRL_SET_TIMEOUT);		/* int timeout 	     */
	return result;
}

static int sierra_vsc_set_nmea(struct usb_device *udev, __u16 enable)
{
	int result;
	dev_dbg(&udev->dev, "%s\n", __func__);
	result = usb_control_msg(udev, usb_sndctrlpipe(udev, 0),
			SWIMS_USB_REQUEST_SetNmea,	/* __u8 request      */
			USB_TYPE_VENDOR,		/* __u8 request type */
			enable,				/* __u16 value       */
			0x0000,				/* __u16 index       */
			NULL,				/* void *data        */
			0,				/* __u16 size 	     */
			USB_CTRL_SET_TIMEOUT);		/* int timeout       */
	return result;
}

static int sierra_calc_num_ports(struct usb_serial *serial)
{
	int num_ports = 0;
	u8 ifnum, numendpoints;

	dev_dbg(&serial->dev->dev, "%s\n", __func__);

	ifnum = serial->interface->cur_altsetting->desc.bInterfaceNumber;
	numendpoints = serial->interface->cur_altsetting->desc.bNumEndpoints;

	/* Dummy interface present on some SKUs should be ignored */
	if (ifnum == 0x99)
		num_ports = 0;
	else if (numendpoints <= 3)
		num_ports = 1;
	else
		num_ports = (numendpoints-1)/2;
	return num_ports;
}

static int is_blacklisted(const u8 ifnum,
				const struct sierra_iface_info *blacklist)
{
	const u8  *info;
	int i;

	if (blacklist) {
		info = blacklist->ifaceinfo;

		for (i = 0; i < blacklist->infolen; i++) {
			if (info[i] == ifnum)
				return 1;
		}
	}
	return 0;
}

static int sierra_calc_interface(struct usb_serial *serial)
{
	int interface;
	struct usb_interface *p_interface;
	struct usb_host_interface *p_host_interface;
	dev_dbg(&serial->dev->dev, "%s\n", __func__);

	/* Get the interface structure pointer from the serial struct */
	p_interface = serial->interface;

	/* Get a pointer to the host interface structure */
	p_host_interface = p_interface->cur_altsetting;

	/* read the interface descriptor for this active altsetting
	 * to find out the interface number we are on
	*/
	interface = p_host_interface->desc.bInterfaceNumber;

	return interface;
}

static int sierra_probe(struct usb_serial *serial,
			const struct usb_device_id *id)
{
	int result = 0;
	struct usb_device *udev;
	struct sierra_intf_private *data;
	u8 ifnum;

	udev = serial->dev;
	dev_dbg(&udev->dev, "%s\n", __func__);

	ifnum = sierra_calc_interface(serial);
	/*
	 * If this interface supports more than 1 alternate
	 * select the 2nd one
	 */
	if (serial->interface->num_altsetting == 2) {
		dev_dbg(&udev->dev, "Selecting alt setting for interface %d\n",
			ifnum);
		/* We know the alternate setting is 1 for the MC8785 */
		usb_set_interface(udev, ifnum, 1);
	}

	/* ifnum could have changed - by calling usb_set_interface */
	ifnum = sierra_calc_interface(serial);

	if (is_blacklisted(ifnum,
				(struct sierra_iface_info *)id->driver_info)) {
		dev_dbg(&serial->dev->dev,
			"Ignoring blacklisted interface #%d\n", ifnum);
		return -ENODEV;
	}

	data = serial->private = kzalloc(sizeof(struct sierra_intf_private), GFP_KERNEL);
	if (!data)
		return -ENOMEM;
	spin_lock_init(&data->susp_lock);

	return result;
}

static const u8 direct_ip_non_serial_ifaces[] = { 7, 8, 9, 10, 11 };
static const struct sierra_iface_info direct_ip_interface_blacklist = {
	.infolen = ARRAY_SIZE(direct_ip_non_serial_ifaces),
	.ifaceinfo = direct_ip_non_serial_ifaces,
};

static struct usb_device_id id_table [] = {
	{ USB_DEVICE(0x0F3D, 0x0112) }, /* Airprime/Sierra PC 5220 */
	{ USB_DEVICE(0x03F0, 0x1B1D) },	/* HP ev2200 a.k.a MC5720 */
	{ USB_DEVICE(0x03F0, 0x1E1D) },	/* HP hs2300 a.k.a MC8775 */

	{ USB_DEVICE(0x1199, 0x0017) },	/* Sierra Wireless EM5625 */
	{ USB_DEVICE(0x1199, 0x0018) },	/* Sierra Wireless MC5720 */
	{ USB_DEVICE(0x1199, 0x0218) },	/* Sierra Wireless MC5720 */
	{ USB_DEVICE(0x1199, 0x0020) },	/* Sierra Wireless MC5725 */
	{ USB_DEVICE(0x1199, 0x0220) },	/* Sierra Wireless MC5725 */
	{ USB_DEVICE(0x1199, 0x0022) },	/* Sierra Wireless EM5725 */
	{ USB_DEVICE(0x1199, 0x0024) },	/* Sierra Wireless MC5727 */
	{ USB_DEVICE(0x1199, 0x0224) },	/* Sierra Wireless MC5727 */
	{ USB_DEVICE(0x1199, 0x0019) },	/* Sierra Wireless AirCard 595 */
	{ USB_DEVICE(0x1199, 0x0021) },	/* Sierra Wireless AirCard 597E */
	{ USB_DEVICE(0x1199, 0x0112) }, /* Sierra Wireless AirCard 580 */
	{ USB_DEVICE(0x1199, 0x0120) },	/* Sierra Wireless USB Dongle 595U */
	/* Sierra Wireless C597 */
	{ USB_DEVICE_AND_INTERFACE_INFO(0x1199, 0x0023, 0xFF, 0xFF, 0xFF) },
	/* Sierra Wireless T598 */
	{ USB_DEVICE_AND_INTERFACE_INFO(0x1199, 0x0025, 0xFF, 0xFF, 0xFF) },
	{ USB_DEVICE(0x1199, 0x0026) }, /* Sierra Wireless T11 */
	{ USB_DEVICE(0x1199, 0x0027) }, /* Sierra Wireless AC402 */
	{ USB_DEVICE(0x1199, 0x0028) }, /* Sierra Wireless MC5728 */
	{ USB_DEVICE(0x1199, 0x0029) }, /* Sierra Wireless Device */

	{ USB_DEVICE(0x1199, 0x6802) },	/* Sierra Wireless MC8755 */
	{ USB_DEVICE(0x1199, 0x6803) },	/* Sierra Wireless MC8765 */
	{ USB_DEVICE(0x1199, 0x6804) },	/* Sierra Wireless MC8755 */
	{ USB_DEVICE(0x1199, 0x6805) },	/* Sierra Wireless MC8765 */
	{ USB_DEVICE(0x1199, 0x6808) },	/* Sierra Wireless MC8755 */
	{ USB_DEVICE(0x1199, 0x6809) },	/* Sierra Wireless MC8765 */
	{ USB_DEVICE(0x1199, 0x6812) },	/* Sierra Wireless MC8775 & AC 875U */
	{ USB_DEVICE(0x1199, 0x6813) },	/* Sierra Wireless MC8775 */
	{ USB_DEVICE(0x1199, 0x6815) },	/* Sierra Wireless MC8775 */
	{ USB_DEVICE(0x1199, 0x6816) },	/* Sierra Wireless MC8775 */
	{ USB_DEVICE(0x1199, 0x6820) },	/* Sierra Wireless AirCard 875 */
	{ USB_DEVICE(0x1199, 0x6821) },	/* Sierra Wireless AirCard 875U */
	{ USB_DEVICE(0x1199, 0x6822) },	/* Sierra Wireless AirCard 875E */
	{ USB_DEVICE(0x1199, 0x6832) },	/* Sierra Wireless MC8780 */
	{ USB_DEVICE(0x1199, 0x6833) },	/* Sierra Wireless MC8781 */
	{ USB_DEVICE(0x1199, 0x6834) },	/* Sierra Wireless MC8780 */
	{ USB_DEVICE(0x1199, 0x6835) },	/* Sierra Wireless MC8781 */
	{ USB_DEVICE(0x1199, 0x6838) },	/* Sierra Wireless MC8780 */
	{ USB_DEVICE(0x1199, 0x6839) },	/* Sierra Wireless MC8781 */
	{ USB_DEVICE(0x1199, 0x683A) },	/* Sierra Wireless MC8785 */
	{ USB_DEVICE(0x1199, 0x683B) },	/* Sierra Wireless MC8785 Composite */
	/* Sierra Wireless MC8790, MC8791, MC8792 Composite */
	{ USB_DEVICE(0x1199, 0x683C) },
	{ USB_DEVICE(0x1199, 0x683D) },	/* Sierra Wireless MC8791 Composite */
	/* Sierra Wireless MC8790, MC8791, MC8792 */
	{ USB_DEVICE(0x1199, 0x683E) },
	{ USB_DEVICE(0x1199, 0x6850) },	/* Sierra Wireless AirCard 880 */
	{ USB_DEVICE(0x1199, 0x6851) },	/* Sierra Wireless AirCard 881 */
	{ USB_DEVICE(0x1199, 0x6852) },	/* Sierra Wireless AirCard 880 E */
	{ USB_DEVICE(0x1199, 0x6853) },	/* Sierra Wireless AirCard 881 E */
	{ USB_DEVICE(0x1199, 0x6855) },	/* Sierra Wireless AirCard 880 U */
	{ USB_DEVICE(0x1199, 0x6856) },	/* Sierra Wireless AirCard 881 U */
	{ USB_DEVICE(0x1199, 0x6859) },	/* Sierra Wireless AirCard 885 E */
	{ USB_DEVICE(0x1199, 0x685A) },	/* Sierra Wireless AirCard 885 E */
	/* Sierra Wireless C885 */
	{ USB_DEVICE_AND_INTERFACE_INFO(0x1199, 0x6880, 0xFF, 0xFF, 0xFF)},
	/* Sierra Wireless C888, Air Card 501, USB 303, USB 304 */
	{ USB_DEVICE_AND_INTERFACE_INFO(0x1199, 0x6890, 0xFF, 0xFF, 0xFF)},
	/* Sierra Wireless C22/C33 */
	{ USB_DEVICE_AND_INTERFACE_INFO(0x1199, 0x6891, 0xFF, 0xFF, 0xFF)},
	/* Sierra Wireless HSPA Non-Composite Device */
	{ USB_DEVICE_AND_INTERFACE_INFO(0x1199, 0x6892, 0xFF, 0xFF, 0xFF)},
	{ USB_DEVICE(0x1199, 0x6893) },	/* Sierra Wireless Device */
	{ USB_DEVICE(0x1199, 0x68A3), 	/* Sierra Wireless Direct IP modems */
	  .driver_info = (kernel_ulong_t)&direct_ip_interface_blacklist
	},

	{ }
};
MODULE_DEVICE_TABLE(usb, id_table);

static struct usb_driver sierra_driver = {
	.name       = "sierra",
	.probe      = usb_serial_probe,
	.disconnect = usb_serial_disconnect,
	.suspend    = usb_serial_suspend,
	.resume     = usb_serial_resume,
	.id_table   = id_table,
	.no_dynamic_id = 	1,
	.supports_autosuspend =	1,
};

struct sierra_port_private {
	spinlock_t lock;	/* lock the structure */
	int outstanding_urbs;	/* number of out urbs in flight */
	struct usb_anchor active;
	struct usb_anchor delayed;

	/* Input endpoints and buffers for this port */
	struct urb *in_urbs[N_IN_URB];

	/* Settings for the port */
	int rts_state;	/* Handshaking pins (outputs) */
	int dtr_state;
	int cts_state;	/* Handshaking pins (inputs) */
	int dsr_state;
	int dcd_state;
	int ri_state;
<<<<<<< HEAD

=======
>>>>>>> 22763c5c
	unsigned int opened:1;
};

static int sierra_send_setup(struct usb_serial_port *port)
{
	struct usb_serial *serial = port->serial;
	struct sierra_port_private *portdata;
	__u16 interface = 0;
	int val = 0;
	int do_send = 0;
	int retval;

	dev_dbg(&port->dev, "%s\n", __func__);

	portdata = usb_get_serial_port_data(port);

	if (portdata->dtr_state)
		val |= 0x01;
	if (portdata->rts_state)
		val |= 0x02;

	/* If composite device then properly report interface */
	if (serial->num_ports == 1) {
		interface = sierra_calc_interface(serial);
		/* Control message is sent only to interfaces with
		 * interrupt_in endpoints
		 */
		if (port->interrupt_in_urb) {
			/* send control message */
			do_send = 1;
		}
	}

	/* Otherwise the need to do non-composite mapping */
	else {
		if (port->bulk_out_endpointAddress == 2)
			interface = 0;
		else if (port->bulk_out_endpointAddress == 4)
			interface = 1;
		else if (port->bulk_out_endpointAddress == 5)
			interface = 2;

		do_send = 1;
	}
	if (!do_send)
		return 0;

	usb_autopm_get_interface(serial->interface);
	retval = usb_control_msg(serial->dev, usb_rcvctrlpipe(serial->dev, 0),
		0x22, 0x21, val, interface, NULL, 0, USB_CTRL_SET_TIMEOUT);
	usb_autopm_put_interface(serial->interface);

	return retval;
}

static void sierra_set_termios(struct tty_struct *tty,
		struct usb_serial_port *port, struct ktermios *old_termios)
{
	dev_dbg(&port->dev, "%s\n", __func__);
	tty_termios_copy_hw(tty->termios, old_termios);
	sierra_send_setup(port);
}

static int sierra_tiocmget(struct tty_struct *tty, struct file *file)
{
	struct usb_serial_port *port = tty->driver_data;
	unsigned int value;
	struct sierra_port_private *portdata;

	dev_dbg(&port->dev, "%s\n", __func__);
	portdata = usb_get_serial_port_data(port);

	value = ((portdata->rts_state) ? TIOCM_RTS : 0) |
		((portdata->dtr_state) ? TIOCM_DTR : 0) |
		((portdata->cts_state) ? TIOCM_CTS : 0) |
		((portdata->dsr_state) ? TIOCM_DSR : 0) |
		((portdata->dcd_state) ? TIOCM_CAR : 0) |
		((portdata->ri_state) ? TIOCM_RNG : 0);

	return value;
}

static int sierra_tiocmset(struct tty_struct *tty, struct file *file,
			unsigned int set, unsigned int clear)
{
	struct usb_serial_port *port = tty->driver_data;
	struct sierra_port_private *portdata;

	portdata = usb_get_serial_port_data(port);

	if (set & TIOCM_RTS)
		portdata->rts_state = 1;
	if (set & TIOCM_DTR)
		portdata->dtr_state = 1;

	if (clear & TIOCM_RTS)
		portdata->rts_state = 0;
	if (clear & TIOCM_DTR)
		portdata->dtr_state = 0;
	return sierra_send_setup(port);
}

static void sierra_release_urb(struct urb *urb)
{
	struct usb_serial_port *port;
	if (urb) {
		port =  urb->context;
		dev_dbg(&port->dev, "%s: %p\n", __func__, urb);
		kfree(urb->transfer_buffer);
		usb_free_urb(urb);
	}
}

static void sierra_outdat_callback(struct urb *urb)
{
	struct usb_serial_port *port = urb->context;
	struct sierra_port_private *portdata = usb_get_serial_port_data(port);
	struct sierra_intf_private *intfdata;
	int status = urb->status;

	dev_dbg(&port->dev, "%s - port %d\n", __func__, port->number);
	intfdata = port->serial->private;

	/* free up the transfer buffer, as usb_free_urb() does not do this */
	kfree(urb->transfer_buffer);
	usb_autopm_put_interface_async(port->serial->interface);
	if (status)
		dev_dbg(&port->dev, "%s - nonzero write bulk status "
		    "received: %d\n", __func__, status);

	spin_lock(&portdata->lock);
	--portdata->outstanding_urbs;
	spin_unlock(&portdata->lock);
	spin_lock(&intfdata->susp_lock);
	--intfdata->in_flight;
	spin_unlock(&intfdata->susp_lock);

	usb_serial_port_softint(port);
}

/* Write */
static int sierra_write(struct tty_struct *tty, struct usb_serial_port *port,
					const unsigned char *buf, int count)
{
	struct sierra_port_private *portdata = usb_get_serial_port_data(port);
	struct sierra_intf_private *intfdata;
	struct usb_serial *serial = port->serial;
	unsigned long flags;
	unsigned char *buffer;
	struct urb *urb;
	size_t writesize = min((size_t)count, (size_t)MAX_TRANSFER);
	int retval = 0;

	/* verify that we actually have some data to write */
	if (count == 0)
		return 0;

	portdata = usb_get_serial_port_data(port);
	intfdata = serial->private;

	dev_dbg(&port->dev, "%s: write (%zd bytes)\n", __func__, writesize);
	spin_lock_irqsave(&portdata->lock, flags);
	dev_dbg(&port->dev, "%s - outstanding_urbs: %d\n", __func__,
		portdata->outstanding_urbs);
	if (portdata->outstanding_urbs > N_OUT_URB) {
		spin_unlock_irqrestore(&portdata->lock, flags);
		dev_dbg(&port->dev, "%s - write limit hit\n", __func__);
		return 0;
	}
	portdata->outstanding_urbs++;
	dev_dbg(&port->dev, "%s - 1, outstanding_urbs: %d\n", __func__,
		portdata->outstanding_urbs);
	spin_unlock_irqrestore(&portdata->lock, flags);

	retval = usb_autopm_get_interface_async(serial->interface);
	if (retval < 0) {
		spin_lock_irqsave(&portdata->lock, flags);
		portdata->outstanding_urbs--;
		spin_unlock_irqrestore(&portdata->lock, flags);
		goto error_simple;
	}

	buffer = kmalloc(writesize, GFP_ATOMIC);
	if (!buffer) {
		dev_err(&port->dev, "out of memory\n");
		retval = -ENOMEM;
		goto error_no_buffer;
	}

	urb = usb_alloc_urb(0, GFP_ATOMIC);
	if (!urb) {
		dev_err(&port->dev, "no more free urbs\n");
		retval = -ENOMEM;
		goto error_no_urb;
	}

	memcpy(buffer, buf, writesize);

	usb_serial_debug_data(debug, &port->dev, __func__, writesize, buffer);

	usb_fill_bulk_urb(urb, serial->dev,
			  usb_sndbulkpipe(serial->dev,
					  port->bulk_out_endpointAddress),
			  buffer, writesize, sierra_outdat_callback, port);

	/* Handle the need to send a zero length packet */
	urb->transfer_flags |= URB_ZERO_PACKET;

	spin_lock_irqsave(&intfdata->susp_lock, flags);

	if (intfdata->suspended) {
		usb_anchor_urb(urb, &portdata->delayed);
		spin_unlock_irqrestore(&intfdata->susp_lock, flags);
		goto skip_power;
	} else {
		usb_anchor_urb(urb, &portdata->active);
	}
	/* send it down the pipe */
	retval = usb_submit_urb(urb, GFP_ATOMIC);
	if (retval) {
		usb_unanchor_urb(urb);
		spin_unlock_irqrestore(&intfdata->susp_lock, flags);
		dev_err(&port->dev, "%s - usb_submit_urb(write bulk) failed "
			"with status = %d\n", __func__, retval);
		goto error;
	} else {
		intfdata->in_flight++;
		spin_unlock_irqrestore(&intfdata->susp_lock, flags);
	}

skip_power:
	/* we are done with this urb, so let the host driver
	 * really free it when it is finished with it */
	usb_free_urb(urb);

	return writesize;
error:
	usb_free_urb(urb);
error_no_urb:
	kfree(buffer);
error_no_buffer:
	spin_lock_irqsave(&portdata->lock, flags);
	--portdata->outstanding_urbs;
	dev_dbg(&port->dev, "%s - 2. outstanding_urbs: %d\n", __func__,
		portdata->outstanding_urbs);
	spin_unlock_irqrestore(&portdata->lock, flags);
	usb_autopm_put_interface_async(serial->interface);
error_simple:
	return retval;
}

static void sierra_indat_callback(struct urb *urb)
{
	int err;
	int endpoint;
	struct usb_serial_port *port;
	struct tty_struct *tty;
	unsigned char *data = urb->transfer_buffer;
	int status = urb->status;

	endpoint = usb_pipeendpoint(urb->pipe);
	port = urb->context;

	dev_dbg(&port->dev, "%s: %p\n", __func__, urb);

	if (status) {
		dev_dbg(&port->dev, "%s: nonzero status: %d on"
			" endpoint %02x\n", __func__, status, endpoint);
	} else {
		if (urb->actual_length) {
			tty = tty_port_tty_get(&port->port);

			tty_buffer_request_room(tty, urb->actual_length);
			tty_insert_flip_string(tty, data, urb->actual_length);
			tty_flip_buffer_push(tty);

			tty_kref_put(tty);
			usb_serial_debug_data(debug, &port->dev, __func__,
				urb->actual_length, data);
		} else {
			dev_dbg(&port->dev, "%s: empty read urb"
				" received\n", __func__);
		}
	}

	/* Resubmit urb so we continue receiving */
	if (port->port.count && status != -ESHUTDOWN && status != -EPERM) {
		usb_mark_last_busy(port->serial->dev);
		err = usb_submit_urb(urb, GFP_ATOMIC);
		if (err)
			dev_err(&port->dev, "resubmit read urb failed."
				"(%d)\n", err);
	}

	return;
}

static void sierra_instat_callback(struct urb *urb)
{
	int err;
	int status = urb->status;
	struct usb_serial_port *port =  urb->context;
	struct sierra_port_private *portdata = usb_get_serial_port_data(port);
	struct usb_serial *serial = port->serial;

	dev_dbg(&port->dev, "%s: urb %p port %p has data %p\n", __func__,
		urb, port, portdata);

	if (status == 0) {
		struct usb_ctrlrequest *req_pkt =
				(struct usb_ctrlrequest *)urb->transfer_buffer;

		if (!req_pkt) {
			dev_dbg(&port->dev, "%s: NULL req_pkt\n",
				__func__);
			return;
		}
		if ((req_pkt->bRequestType == 0xA1) &&
				(req_pkt->bRequest == 0x20)) {
			int old_dcd_state;
			unsigned char signals = *((unsigned char *)
					urb->transfer_buffer +
					sizeof(struct usb_ctrlrequest));
			struct tty_struct *tty;

			dev_dbg(&port->dev, "%s: signal x%x\n", __func__,
				signals);

			old_dcd_state = portdata->dcd_state;
			portdata->cts_state = 1;
			portdata->dcd_state = ((signals & 0x01) ? 1 : 0);
			portdata->dsr_state = ((signals & 0x02) ? 1 : 0);
			portdata->ri_state = ((signals & 0x08) ? 1 : 0);

			tty = tty_port_tty_get(&port->port);
			if (tty && !C_CLOCAL(tty) &&
					old_dcd_state && !portdata->dcd_state)
				tty_hangup(tty);
			tty_kref_put(tty);
		} else {
			dev_dbg(&port->dev, "%s: type %x req %x\n",
				__func__, req_pkt->bRequestType,
				req_pkt->bRequest);
		}
	} else
		dev_dbg(&port->dev, "%s: error %d\n", __func__, status);

	/* Resubmit urb so we continue receiving IRQ data */
	if (port->port.count && status != -ESHUTDOWN && status != -ENOENT) {
		usb_mark_last_busy(serial->dev);
		urb->dev = serial->dev;
		err = usb_submit_urb(urb, GFP_ATOMIC);
		if (err)
			dev_err(&port->dev, "%s: resubmit intr urb "
				"failed. (%d)\n", __func__, err);
	}
}

static int sierra_write_room(struct tty_struct *tty)
{
	struct usb_serial_port *port = tty->driver_data;
	struct sierra_port_private *portdata = usb_get_serial_port_data(port);
	unsigned long flags;

	dev_dbg(&port->dev, "%s - port %d\n", __func__, port->number);

	/* try to give a good number back based on if we have any free urbs at
	 * this point in time */
	spin_lock_irqsave(&portdata->lock, flags);
	if (portdata->outstanding_urbs > N_OUT_URB * 2 / 3) {
		spin_unlock_irqrestore(&portdata->lock, flags);
		dev_dbg(&port->dev, "%s - write limit hit\n", __func__);
		return 0;
	}
	spin_unlock_irqrestore(&portdata->lock, flags);

	return 2048;
}

static void sierra_stop_rx_urbs(struct usb_serial_port *port)
{
	int i;
	struct sierra_port_private *portdata = usb_get_serial_port_data(port);

	for (i = 0; i < ARRAY_SIZE(portdata->in_urbs); i++)
		usb_kill_urb(portdata->in_urbs[i]);

	usb_kill_urb(port->interrupt_in_urb);
}

static int sierra_submit_rx_urbs(struct usb_serial_port *port, gfp_t mem_flags)
{
	int ok_cnt;
	int err = -EINVAL;
	int i;
	struct urb *urb;
	struct sierra_port_private *portdata = usb_get_serial_port_data(port);

	ok_cnt = 0;
	for (i = 0; i < ARRAY_SIZE(portdata->in_urbs); i++) {
		urb = portdata->in_urbs[i];
		if (!urb)
			continue;
		err = usb_submit_urb(urb, mem_flags);
		if (err) {
			dev_err(&port->dev, "%s: submit urb failed: %d\n",
				__func__, err);
		} else {
			ok_cnt++;
		}
	}

	if (ok_cnt && port->interrupt_in_urb) {
		err = usb_submit_urb(port->interrupt_in_urb, mem_flags);
		if (err) {
			dev_err(&port->dev, "%s: submit intr urb failed: %d\n",
				__func__, err);
		}
	}

	if (ok_cnt > 0) /* at least one rx urb submitted */
		return 0;
	else
		return err;
}

static struct urb *sierra_setup_urb(struct usb_serial *serial, int endpoint,
					int dir, void *ctx, int len,
					gfp_t mem_flags,
					usb_complete_t callback)
{
	struct urb	*urb;
	u8		*buf;

	if (endpoint == -1)
		return NULL;

	urb = usb_alloc_urb(0, mem_flags);
	if (urb == NULL) {
		dev_dbg(&serial->dev->dev, "%s: alloc for endpoint %d failed\n",
			__func__, endpoint);
		return NULL;
	}

	buf = kmalloc(len, mem_flags);
	if (buf) {
		/* Fill URB using supplied data */
		usb_fill_bulk_urb(urb, serial->dev,
			usb_sndbulkpipe(serial->dev, endpoint) | dir,
			buf, len, callback, ctx);

		/* debug */
		dev_dbg(&serial->dev->dev, "%s %c u : %p d:%p\n", __func__,
				dir == USB_DIR_IN ? 'i' : 'o', urb, buf);
	} else {
		dev_dbg(&serial->dev->dev, "%s %c u:%p d:%p\n", __func__,
				dir == USB_DIR_IN ? 'i' : 'o', urb, buf);

		sierra_release_urb(urb);
		urb = NULL;
	}

	return urb;
}

static void sierra_close(struct usb_serial_port *port)
{
	int i;
	struct usb_serial *serial = port->serial;
	struct sierra_port_private *portdata;
	struct sierra_intf_private *intfdata = port->serial->private;


	dev_dbg(&port->dev, "%s\n", __func__);
	portdata = usb_get_serial_port_data(port);

	portdata->rts_state = 0;
	portdata->dtr_state = 0;

	if (serial->dev) {
		mutex_lock(&serial->disc_mutex);
		if (!serial->disconnected) {
			serial->interface->needs_remote_wakeup = 0;
			usb_autopm_get_interface(serial->interface);
			sierra_send_setup(port);
		}
		mutex_unlock(&serial->disc_mutex);
		spin_lock_irq(&intfdata->susp_lock);
		portdata->opened = 0;
		spin_unlock_irq(&intfdata->susp_lock);


		/* Stop reading urbs */
		sierra_stop_rx_urbs(port);
		/* .. and release them */
		for (i = 0; i < N_IN_URB; i++) {
			sierra_release_urb(portdata->in_urbs[i]);
			portdata->in_urbs[i] = NULL;
		}
		usb_autopm_get_interface(serial->interface);
		serial->interface->needs_remote_wakeup = 0;
	}
}

static int sierra_open(struct tty_struct *tty, struct usb_serial_port *port)
{
	struct sierra_port_private *portdata;
	struct usb_serial *serial = port->serial;
	struct sierra_intf_private *intfdata = serial->private;
	int i;
	int err;
	int endpoint;
	struct urb *urb;

	portdata = usb_get_serial_port_data(port);

	dev_dbg(&port->dev, "%s\n", __func__);

	/* Set some sane defaults */
	portdata->rts_state = 1;
	portdata->dtr_state = 1;


	endpoint = port->bulk_in_endpointAddress;
	for (i = 0; i < ARRAY_SIZE(portdata->in_urbs); i++) {
		urb = sierra_setup_urb(serial, endpoint, USB_DIR_IN, port,
					IN_BUFLEN, GFP_KERNEL,
					sierra_indat_callback);
		portdata->in_urbs[i] = urb;
	}
	/* clear halt condition */
	usb_clear_halt(serial->dev,
			usb_sndbulkpipe(serial->dev, endpoint) | USB_DIR_IN);

	err = sierra_submit_rx_urbs(port, GFP_KERNEL);
	if (err) {
		/* get rid of everything as in close */
		sierra_close(port);
		/* restore balance for autopm */
		usb_autopm_put_interface(serial->interface);
		return err;
	}
	sierra_send_setup(port);

	serial->interface->needs_remote_wakeup = 1;
	spin_lock_irq(&intfdata->susp_lock);
	portdata->opened = 1;
	spin_unlock_irq(&intfdata->susp_lock);
	usb_autopm_put_interface(serial->interface);

	return 0;
}


static void sierra_dtr_rts(struct usb_serial_port *port, int on)
{
	struct usb_serial *serial = port->serial;
	struct sierra_port_private *portdata;

	portdata = usb_get_serial_port_data(port);
	portdata->rts_state = on;
	portdata->dtr_state = on;

	if (serial->dev) {
		mutex_lock(&serial->disc_mutex);
		if (!serial->disconnected)
			sierra_send_setup(port);
		mutex_unlock(&serial->disc_mutex);
	}
}

static int sierra_startup(struct usb_serial *serial)
{
	struct usb_serial_port *port;
	struct sierra_port_private *portdata;
	int i;

	dev_dbg(&serial->dev->dev, "%s\n", __func__);

	/* Set Device mode to D0 */
	sierra_set_power_state(serial->dev, 0x0000);

	/* Check NMEA and set */
	if (nmea)
		sierra_vsc_set_nmea(serial->dev, 1);

	/* Now setup per port private data */
	for (i = 0; i < serial->num_ports; i++) {
		port = serial->port[i];
		portdata = kzalloc(sizeof(*portdata), GFP_KERNEL);
		if (!portdata) {
			dev_dbg(&port->dev, "%s: kmalloc for "
				"sierra_port_private (%d) failed!.\n",
				__func__, i);
			return -ENOMEM;
		}
		spin_lock_init(&portdata->lock);
		init_usb_anchor(&portdata->active);
		init_usb_anchor(&portdata->delayed);
		/* Set the port private data pointer */
		usb_set_serial_port_data(port, portdata);
	}

	return 0;
}

static void sierra_release(struct usb_serial *serial)
{
	int i;
	struct usb_serial_port *port;
	struct sierra_port_private *portdata;

	dev_dbg(&serial->dev->dev, "%s\n", __func__);

	for (i = 0; i < serial->num_ports; ++i) {
		port = serial->port[i];
		if (!port)
			continue;
		portdata = usb_get_serial_port_data(port);
		if (!portdata)
			continue;
		kfree(portdata);
	}
}

#ifdef CONFIG_PM
static void stop_read_write_urbs(struct usb_serial *serial)
{
<<<<<<< HEAD
	int i, j;
=======
	int i;
>>>>>>> 22763c5c
	struct usb_serial_port *port;
	struct sierra_port_private *portdata;

	/* Stop reading/writing urbs */
	for (i = 0; i < serial->num_ports; ++i) {
		port = serial->port[i];
		portdata = usb_get_serial_port_data(port);
<<<<<<< HEAD
		for (j = 0; j < N_IN_URB; j++)
			usb_kill_urb(portdata->in_urbs[j]);
=======
		sierra_stop_rx_urbs(port);
>>>>>>> 22763c5c
		usb_kill_anchored_urbs(&portdata->active);
	}
}

static int sierra_suspend(struct usb_serial *serial, pm_message_t message)
{
	struct sierra_intf_private *intfdata;
	int b;

	if (serial->dev->auto_pm) {
		intfdata = serial->private;
		spin_lock_irq(&intfdata->susp_lock);
		b = intfdata->in_flight;

		if (b) {
			spin_unlock_irq(&intfdata->susp_lock);
			return -EBUSY;
		} else {
			intfdata->suspended = 1;
			spin_unlock_irq(&intfdata->susp_lock);
		}
	}
	stop_read_write_urbs(serial);

	return 0;
}

static int sierra_resume(struct usb_serial *serial)
{
	struct usb_serial_port *port;
	struct sierra_intf_private *intfdata = serial->private;
	struct sierra_port_private *portdata;
	struct urb *urb;
	int ec = 0;
	int i, err;

	spin_lock_irq(&intfdata->susp_lock);
	for (i = 0; i < serial->num_ports; i++) {
		port = serial->port[i];
		portdata = usb_get_serial_port_data(port);

		while ((urb = usb_get_from_anchor(&portdata->delayed))) {
			usb_anchor_urb(urb, &portdata->active);
			intfdata->in_flight++;
			err = usb_submit_urb(urb, GFP_ATOMIC);
			if (err < 0) {
				intfdata->in_flight--;
				usb_unanchor_urb(urb);
				usb_scuttle_anchored_urbs(&portdata->delayed);
				break;
			}
		}

		if (portdata->opened) {
			err = sierra_submit_rx_urbs(port, GFP_ATOMIC);
			if (err)
				ec++;
		}
	}
	intfdata->suspended = 0;
	spin_unlock_irq(&intfdata->susp_lock);

	return ec ? -EIO : 0;
}
#else
#define sierra_suspend NULL
#define sierra_resume NULL
#endif

static struct usb_serial_driver sierra_device = {
	.driver = {
		.owner =	THIS_MODULE,
		.name =		"sierra",
	},
	.description       = "Sierra USB modem",
	.id_table          = id_table,
	.usb_driver        = &sierra_driver,
	.calc_num_ports	   = sierra_calc_num_ports,
	.probe		   = sierra_probe,
	.open              = sierra_open,
	.close             = sierra_close,
	.dtr_rts	   = sierra_dtr_rts,
	.write             = sierra_write,
	.write_room        = sierra_write_room,
	.set_termios       = sierra_set_termios,
	.tiocmget          = sierra_tiocmget,
	.tiocmset          = sierra_tiocmset,
	.attach            = sierra_startup,
	.release           = sierra_release,
	.suspend	   = sierra_suspend,
	.resume		   = sierra_resume,
	.read_int_callback = sierra_instat_callback,
};

/* Functions used by new usb-serial code. */
static int __init sierra_init(void)
{
	int retval;
	retval = usb_serial_register(&sierra_device);
	if (retval)
		goto failed_device_register;


	retval = usb_register(&sierra_driver);
	if (retval)
		goto failed_driver_register;

	printk(KERN_INFO KBUILD_MODNAME ": " DRIVER_VERSION ":"
	       DRIVER_DESC "\n");

	return 0;

failed_driver_register:
	usb_serial_deregister(&sierra_device);
failed_device_register:
	return retval;
}

static void __exit sierra_exit(void)
{
	usb_deregister(&sierra_driver);
	usb_serial_deregister(&sierra_device);
}

module_init(sierra_init);
module_exit(sierra_exit);

MODULE_AUTHOR(DRIVER_AUTHOR);
MODULE_DESCRIPTION(DRIVER_DESC);
MODULE_VERSION(DRIVER_VERSION);
MODULE_LICENSE("GPL");

module_param(nmea, bool, S_IRUGO | S_IWUSR);
MODULE_PARM_DESC(nmea, "NMEA streaming");

module_param(debug, bool, S_IRUGO | S_IWUSR);
MODULE_PARM_DESC(debug, "Debug messages");<|MERGE_RESOLUTION|>--- conflicted
+++ resolved
@@ -296,10 +296,6 @@
 	int dsr_state;
 	int dcd_state;
 	int ri_state;
-<<<<<<< HEAD
-
-=======
->>>>>>> 22763c5c
 	unsigned int opened:1;
 };
 
@@ -799,8 +795,6 @@
 			sierra_release_urb(portdata->in_urbs[i]);
 			portdata->in_urbs[i] = NULL;
 		}
-		usb_autopm_get_interface(serial->interface);
-		serial->interface->needs_remote_wakeup = 0;
 	}
 }
 
@@ -928,11 +922,7 @@
 #ifdef CONFIG_PM
 static void stop_read_write_urbs(struct usb_serial *serial)
 {
-<<<<<<< HEAD
-	int i, j;
-=======
 	int i;
->>>>>>> 22763c5c
 	struct usb_serial_port *port;
 	struct sierra_port_private *portdata;
 
@@ -940,12 +930,7 @@
 	for (i = 0; i < serial->num_ports; ++i) {
 		port = serial->port[i];
 		portdata = usb_get_serial_port_data(port);
-<<<<<<< HEAD
-		for (j = 0; j < N_IN_URB; j++)
-			usb_kill_urb(portdata->in_urbs[j]);
-=======
 		sierra_stop_rx_urbs(port);
->>>>>>> 22763c5c
 		usb_kill_anchored_urbs(&portdata->active);
 	}
 }
