/*
 * Copyright 2002-2005, Instant802 Networks, Inc.
 * Copyright 2005, Devicescape Software, Inc.
 * Copyright 2006-2007	Jiri Benc <jbenc@suse.cz>
 * Copyright 2007-2010	Johannes Berg <johannes@sipsolutions.net>
 *
 * This program is free software; you can redistribute it and/or modify
 * it under the terms of the GNU General Public License version 2 as
 * published by the Free Software Foundation.
 */

#ifndef IEEE80211_I_H
#define IEEE80211_I_H

#include <linux/kernel.h>
#include <linux/device.h>
#include <linux/if_ether.h>
#include <linux/interrupt.h>
#include <linux/list.h>
#include <linux/netdevice.h>
#include <linux/skbuff.h>
#include <linux/workqueue.h>
#include <linux/types.h>
#include <linux/spinlock.h>
#include <linux/etherdevice.h>
#include <linux/leds.h>
#include <linux/idr.h>
#include <net/ieee80211_radiotap.h>
#include <net/cfg80211.h>
#include <net/mac80211.h>
#include "key.h"
#include "sta_info.h"

struct ieee80211_local;

/* Maximum number of broadcast/multicast frames to buffer when some of the
 * associated stations are using power saving. */
#define AP_MAX_BC_BUFFER 128

/* Maximum number of frames buffered to all STAs, including multicast frames.
 * Note: increasing this limit increases the potential memory requirement. Each
 * frame can be up to about 2 kB long. */
#define TOTAL_MAX_TX_BUFFER 512

/* Required encryption head and tailroom */
#define IEEE80211_ENCRYPT_HEADROOM 8
#define IEEE80211_ENCRYPT_TAILROOM 18

/* IEEE 802.11 (Ch. 9.5 Defragmentation) requires support for concurrent
 * reception of at least three fragmented frames. This limit can be increased
 * by changing this define, at the cost of slower frame reassembly and
 * increased memory use (about 2 kB of RAM per entry). */
#define IEEE80211_FRAGMENT_MAX 4

#define TU_TO_EXP_TIME(x)	(jiffies + usecs_to_jiffies((x) * 1024))

#define IEEE80211_DEFAULT_UAPSD_QUEUES \
	(IEEE80211_WMM_IE_STA_QOSINFO_AC_BK |	\
	 IEEE80211_WMM_IE_STA_QOSINFO_AC_BE |	\
	 IEEE80211_WMM_IE_STA_QOSINFO_AC_VI |	\
	 IEEE80211_WMM_IE_STA_QOSINFO_AC_VO)

#define IEEE80211_DEFAULT_MAX_SP_LEN		\
	IEEE80211_WMM_IE_STA_QOSINFO_SP_ALL

struct ieee80211_fragment_entry {
	unsigned long first_frag_time;
	unsigned int seq;
	unsigned int rx_queue;
	unsigned int last_frag;
	unsigned int extra_len;
	struct sk_buff_head skb_list;
	int ccmp; /* Whether fragments were encrypted with CCMP */
	u8 last_pn[6]; /* PN of the last fragment if CCMP was used */
};


struct ieee80211_bss {
	/* don't want to look up all the time */
	size_t ssid_len;
	u8 ssid[IEEE80211_MAX_SSID_LEN];

	u8 dtim_period;

	bool wmm_used;
	bool uapsd_supported;

	unsigned long last_probe_resp;

#ifdef CONFIG_MAC80211_MESH
	u8 *mesh_id;
	size_t mesh_id_len;
	u8 *mesh_cfg;
#endif

#define IEEE80211_MAX_SUPP_RATES 32
	u8 supp_rates[IEEE80211_MAX_SUPP_RATES];
	size_t supp_rates_len;

	/*
	 * During association, we save an ERP value from a probe response so
	 * that we can feed ERP info to the driver when handling the
	 * association completes. these fields probably won't be up-to-date
	 * otherwise, you probably don't want to use them.
	 */
	bool has_erp_value;
	u8 erp_value;
};

static inline u8 *bss_mesh_cfg(struct ieee80211_bss *bss)
{
#ifdef CONFIG_MAC80211_MESH
	return bss->mesh_cfg;
#endif
	return NULL;
}

static inline u8 *bss_mesh_id(struct ieee80211_bss *bss)
{
#ifdef CONFIG_MAC80211_MESH
	return bss->mesh_id;
#endif
	return NULL;
}

static inline u8 bss_mesh_id_len(struct ieee80211_bss *bss)
{
#ifdef CONFIG_MAC80211_MESH
	return bss->mesh_id_len;
#endif
	return 0;
}


typedef unsigned __bitwise__ ieee80211_tx_result;
#define TX_CONTINUE	((__force ieee80211_tx_result) 0u)
#define TX_DROP		((__force ieee80211_tx_result) 1u)
#define TX_QUEUED	((__force ieee80211_tx_result) 2u)

#define IEEE80211_TX_UNICAST		BIT(1)
#define IEEE80211_TX_PS_BUFFERED	BIT(2)

struct ieee80211_tx_data {
	struct sk_buff *skb;
	struct sk_buff_head skbs;
	struct ieee80211_local *local;
	struct ieee80211_sub_if_data *sdata;
	struct sta_info *sta;
	struct ieee80211_key *key;

	struct ieee80211_channel *channel;

	unsigned int flags;
};


typedef unsigned __bitwise__ ieee80211_rx_result;
#define RX_CONTINUE		((__force ieee80211_rx_result) 0u)
#define RX_DROP_UNUSABLE	((__force ieee80211_rx_result) 1u)
#define RX_DROP_MONITOR		((__force ieee80211_rx_result) 2u)
#define RX_QUEUED		((__force ieee80211_rx_result) 3u)

/**
 * enum ieee80211_packet_rx_flags - packet RX flags
 * @IEEE80211_RX_RA_MATCH: frame is destined to interface currently processed
 *	(incl. multicast frames)
 * @IEEE80211_RX_IN_SCAN: received while scanning
 * @IEEE80211_RX_FRAGMENTED: fragmented frame
 * @IEEE80211_RX_AMSDU: a-MSDU packet
 * @IEEE80211_RX_MALFORMED_ACTION_FRM: action frame is malformed
 * @IEEE80211_RX_DEFERRED_RELEASE: frame was subjected to receive reordering
 *
 * These are per-frame flags that are attached to a frame in the
 * @rx_flags field of &struct ieee80211_rx_status.
 */
enum ieee80211_packet_rx_flags {
	IEEE80211_RX_IN_SCAN			= BIT(0),
	IEEE80211_RX_RA_MATCH			= BIT(1),
	IEEE80211_RX_FRAGMENTED			= BIT(2),
	IEEE80211_RX_AMSDU			= BIT(3),
	IEEE80211_RX_MALFORMED_ACTION_FRM	= BIT(4),
	IEEE80211_RX_DEFERRED_RELEASE		= BIT(5),
};

/**
 * enum ieee80211_rx_flags - RX data flags
 *
 * @IEEE80211_RX_CMNTR: received on cooked monitor already
 * @IEEE80211_RX_BEACON_REPORTED: This frame was already reported
 *	to cfg80211_report_obss_beacon().
 *
 * These flags are used across handling multiple interfaces
 * for a single frame.
 */
enum ieee80211_rx_flags {
	IEEE80211_RX_CMNTR		= BIT(0),
	IEEE80211_RX_BEACON_REPORTED	= BIT(1),
};

struct ieee80211_rx_data {
	struct sk_buff *skb;
	struct ieee80211_local *local;
	struct ieee80211_sub_if_data *sdata;
	struct sta_info *sta;
	struct ieee80211_key *key;

	unsigned int flags;

	/*
	 * Index into sequence numbers array, 0..16
	 * since the last (16) is used for non-QoS,
	 * will be 16 on non-QoS frames.
	 */
	int seqno_idx;

	/*
	 * Index into the security IV/PN arrays, 0..16
	 * since the last (16) is used for CCMP-encrypted
	 * management frames, will be set to 16 on mgmt
	 * frames and 0 on non-QoS frames.
	 */
	int security_idx;

	u32 tkip_iv32;
	u16 tkip_iv16;
};

struct beacon_data {
	u8 *head, *tail;
	int head_len, tail_len;
	int dtim_period;
};

struct ieee80211_if_ap {
	struct beacon_data __rcu *beacon;
	struct sk_buff __rcu *probe_resp;

	struct list_head vlans;

	/* yes, this looks ugly, but guarantees that we can later use
	 * bitmap_empty :)
	 * NB: don't touch this bitmap, use sta_info_{set,clear}_tim_bit */
	u8 tim[sizeof(unsigned long) * BITS_TO_LONGS(IEEE80211_MAX_AID + 1)];
	struct sk_buff_head ps_bc_buf;
	atomic_t num_sta_ps; /* number of stations in PS mode */
	int dtim_count;
	bool dtim_bc_mc;
};

struct ieee80211_if_wds {
	struct sta_info *sta;
	u8 remote_addr[ETH_ALEN];
};

struct ieee80211_if_vlan {
	struct list_head list;

	/* used for all tx if the VLAN is configured to 4-addr mode */
	struct sta_info __rcu *sta;
};

struct mesh_stats {
	__u32 fwded_mcast;		/* Mesh forwarded multicast frames */
	__u32 fwded_unicast;		/* Mesh forwarded unicast frames */
	__u32 fwded_frames;		/* Mesh total forwarded frames */
	__u32 dropped_frames_ttl;	/* Not transmitted since mesh_ttl == 0*/
	__u32 dropped_frames_no_route;	/* Not transmitted, no route found */
	__u32 dropped_frames_congestion;/* Not forwarded due to congestion */
	atomic_t estab_plinks;
};

#define PREQ_Q_F_START		0x1
#define PREQ_Q_F_REFRESH	0x2
struct mesh_preq_queue {
	struct list_head list;
	u8 dst[ETH_ALEN];
	u8 flags;
};

enum ieee80211_work_type {
	IEEE80211_WORK_ABORT,
	IEEE80211_WORK_DIRECT_PROBE,
	IEEE80211_WORK_AUTH,
	IEEE80211_WORK_ASSOC_BEACON_WAIT,
	IEEE80211_WORK_ASSOC,
	IEEE80211_WORK_REMAIN_ON_CHANNEL,
	IEEE80211_WORK_OFFCHANNEL_TX,
};

/**
 * enum work_done_result - indicates what to do after work was done
 *
 * @WORK_DONE_DESTROY: This work item is no longer needed, destroy.
 * @WORK_DONE_REQUEUE: This work item was reset to be reused, and
 *	should be requeued.
 */
enum work_done_result {
	WORK_DONE_DESTROY,
	WORK_DONE_REQUEUE,
};

struct ieee80211_work {
	struct list_head list;

	struct rcu_head rcu_head;

	struct ieee80211_sub_if_data *sdata;

	enum work_done_result (*done)(struct ieee80211_work *wk,
				      struct sk_buff *skb);

	struct ieee80211_channel *chan;
	enum nl80211_channel_type chan_type;

	unsigned long timeout;
	enum ieee80211_work_type type;

	u8 filter_ta[ETH_ALEN];

	bool started;

	union {
		struct {
			int tries;
			u16 algorithm, transaction;
			u8 ssid[IEEE80211_MAX_SSID_LEN];
			u8 ssid_len;
			u8 key[WLAN_KEY_LEN_WEP104];
			u8 key_len, key_idx;
			bool privacy;
			bool synced;
		} probe_auth;
		struct {
			struct cfg80211_bss *bss;
			const u8 *supp_rates;
			const u8 *ht_information_ie;
			enum ieee80211_smps_mode smps;
			int tries;
			u16 capability;
			u8 prev_bssid[ETH_ALEN];
			u8 ssid[IEEE80211_MAX_SSID_LEN];
			u8 ssid_len;
			u8 supp_rates_len;
			bool wmm_used, use_11n, uapsd_used;
			bool synced;
		} assoc;
		struct {
			u32 duration;
		} remain;
		struct {
			struct sk_buff *frame;
			u32 wait;
			bool status;
		} offchan_tx;
	};

	int ie_len;
	/* must be last */
	u8 ie[0];
};

/* flags used in struct ieee80211_if_managed.flags */
enum ieee80211_sta_flags {
	IEEE80211_STA_BEACON_POLL	= BIT(0),
	IEEE80211_STA_CONNECTION_POLL	= BIT(1),
	IEEE80211_STA_CONTROL_PORT	= BIT(2),
	IEEE80211_STA_DISABLE_11N	= BIT(4),
	IEEE80211_STA_CSA_RECEIVED	= BIT(5),
	IEEE80211_STA_MFP_ENABLED	= BIT(6),
	IEEE80211_STA_UAPSD_ENABLED	= BIT(7),
	IEEE80211_STA_NULLFUNC_ACKED	= BIT(8),
	IEEE80211_STA_RESET_SIGNAL_AVE	= BIT(9),
};

struct ieee80211_if_managed {
	struct timer_list timer;
	struct timer_list conn_mon_timer;
	struct timer_list bcn_mon_timer;
	struct timer_list chswitch_timer;
	struct work_struct monitor_work;
	struct work_struct chswitch_work;
	struct work_struct beacon_connection_loss_work;

	unsigned long beacon_timeout;
	unsigned long probe_timeout;
	int probe_send_count;
	bool nullfunc_failed;

	struct mutex mtx;
	struct cfg80211_bss *associated;

	u8 bssid[ETH_ALEN];

	u16 aid;

	unsigned long timers_running; /* used for quiesce/restart */
	bool powersave; /* powersave requested for this iface */
	bool broken_ap; /* AP is broken -- turn off powersave */
	enum ieee80211_smps_mode req_smps, /* requested smps mode */
				 ap_smps, /* smps mode AP thinks we're in */
				 driver_smps_mode; /* smps mode request */

	struct work_struct request_smps_work;

	unsigned int flags;

	bool beacon_crc_valid;
	u32 beacon_crc;

	enum {
		IEEE80211_MFP_DISABLED,
		IEEE80211_MFP_OPTIONAL,
		IEEE80211_MFP_REQUIRED
	} mfp; /* management frame protection */

	int wmm_last_param_set;

	u8 use_4addr;

	/* Signal strength from the last Beacon frame in the current BSS. */
	int last_beacon_signal;

	/*
	 * Weighted average of the signal strength from Beacon frames in the
	 * current BSS. This is in units of 1/16 of the signal unit to maintain
	 * accuracy and to speed up calculations, i.e., the value need to be
	 * divided by 16 to get the actual value.
	 */
	int ave_beacon_signal;

	/*
	 * Number of Beacon frames used in ave_beacon_signal. This can be used
	 * to avoid generating less reliable cqm events that would be based
	 * only on couple of received frames.
	 */
	unsigned int count_beacon_signal;

	/*
	 * Last Beacon frame signal strength average (ave_beacon_signal / 16)
	 * that triggered a cqm event. 0 indicates that no event has been
	 * generated for the current association.
	 */
	int last_cqm_event_signal;

	/*
	 * State variables for keeping track of RSSI of the AP currently
	 * connected to and informing driver when RSSI has gone
	 * below/above a certain threshold.
	 */
	int rssi_min_thold, rssi_max_thold;
	int last_ave_beacon_signal;

	struct ieee80211_ht_cap ht_capa; /* configured ht-cap over-rides */
	struct ieee80211_ht_cap ht_capa_mask; /* Valid parts of ht_capa */
};

struct ieee80211_if_ibss {
	struct timer_list timer;

	struct mutex mtx;

	unsigned long last_scan_completed;

	u32 basic_rates;

	bool timer_running;

	bool fixed_bssid;
	bool fixed_channel;
	bool privacy;

	u8 bssid[ETH_ALEN];
	u8 ssid[IEEE80211_MAX_SSID_LEN];
	u8 ssid_len, ie_len;
	u8 *ie;
	struct ieee80211_channel *channel;

	unsigned long ibss_join_req;
	/* probe response/beacon for IBSS */
	struct sk_buff __rcu *presp;
	struct sk_buff *skb;

	enum {
		IEEE80211_IBSS_MLME_SEARCH,
		IEEE80211_IBSS_MLME_JOINED,
	} state;
};

struct ieee80211_if_mesh {
	struct timer_list housekeeping_timer;
	struct timer_list mesh_path_timer;
	struct timer_list mesh_path_root_timer;

	unsigned long timers_running;

	unsigned long wrkq_flags;

	u8 mesh_id[IEEE80211_MAX_MESH_ID_LEN];
	size_t mesh_id_len;
	/* Active Path Selection Protocol Identifier */
	u8 mesh_pp_id;
	/* Active Path Selection Metric Identifier */
	u8 mesh_pm_id;
	/* Congestion Control Mode Identifier */
	u8 mesh_cc_id;
	/* Synchronization Protocol Identifier */
	u8 mesh_sp_id;
	/* Authentication Protocol Identifier */
	u8 mesh_auth_id;
	/* Local mesh Sequence Number */
	u32 sn;
	/* Last used PREQ ID */
	u32 preq_id;
	atomic_t mpaths;
	/* Timestamp of last SN update */
	unsigned long last_sn_update;
	/* Timestamp of last SN sent */
	unsigned long last_preq;
	struct mesh_rmc *rmc;
	spinlock_t mesh_preq_queue_lock;
	struct mesh_preq_queue preq_queue;
	int preq_queue_len;
	struct mesh_stats mshstats;
	struct mesh_config mshcfg;
	u32 mesh_seqnum;
	bool accepting_plinks;
	int num_gates;
	const u8 *ie;
	u8 ie_len;
	enum {
		IEEE80211_MESH_SEC_NONE = 0x0,
		IEEE80211_MESH_SEC_AUTHED = 0x1,
		IEEE80211_MESH_SEC_SECURED = 0x2,
	} security;
};

#ifdef CONFIG_MAC80211_MESH
#define IEEE80211_IFSTA_MESH_CTR_INC(msh, name)	\
	do { (msh)->mshstats.name++; } while (0)
#else
#define IEEE80211_IFSTA_MESH_CTR_INC(msh, name) \
	do { } while (0)
#endif

/**
 * enum ieee80211_sub_if_data_flags - virtual interface flags
 *
 * @IEEE80211_SDATA_ALLMULTI: interface wants all multicast packets
 * @IEEE80211_SDATA_PROMISC: interface is promisc
 * @IEEE80211_SDATA_OPERATING_GMODE: operating in G-only mode
 * @IEEE80211_SDATA_DONT_BRIDGE_PACKETS: bridge packets between
 *	associated stations and deliver multicast frames both
 *	back to wireless media and to the local net stack.
 * @IEEE80211_SDATA_DISCONNECT_RESUME: Disconnect after resume.
 * @IEEE80211_SDATA_IN_DRIVER: indicates interface was added to driver
 */
enum ieee80211_sub_if_data_flags {
	IEEE80211_SDATA_ALLMULTI		= BIT(0),
	IEEE80211_SDATA_PROMISC			= BIT(1),
	IEEE80211_SDATA_OPERATING_GMODE		= BIT(2),
	IEEE80211_SDATA_DONT_BRIDGE_PACKETS	= BIT(3),
	IEEE80211_SDATA_DISCONNECT_RESUME	= BIT(4),
	IEEE80211_SDATA_IN_DRIVER		= BIT(5),
};

/**
 * enum ieee80211_sdata_state_bits - virtual interface state bits
 * @SDATA_STATE_RUNNING: virtual interface is up & running; this
 *	mirrors netif_running() but is separate for interface type
 *	change handling while the interface is up
 * @SDATA_STATE_OFFCHANNEL: This interface is currently in offchannel
 *	mode, so queues are stopped
 */
enum ieee80211_sdata_state_bits {
	SDATA_STATE_RUNNING,
	SDATA_STATE_OFFCHANNEL,
};

struct ieee80211_sub_if_data {
	struct list_head list;

	struct wireless_dev wdev;

	/* keys */
	struct list_head key_list;

	/* count for keys needing tailroom space allocation */
	int crypto_tx_tailroom_needed_cnt;

	struct net_device *dev;
	struct ieee80211_local *local;

	unsigned int flags;

	unsigned long state;

	int drop_unencrypted;

	char name[IFNAMSIZ];

	/*
	 * keep track of whether the HT opmode (stored in
	 * vif.bss_info.ht_operation_mode) is valid.
	 */
	bool ht_opmode_valid;

	/* to detect idle changes */
	bool old_idle;

	/* Fragment table for host-based reassembly */
	struct ieee80211_fragment_entry	fragments[IEEE80211_FRAGMENT_MAX];
	unsigned int fragment_next;

	struct ieee80211_key __rcu *keys[NUM_DEFAULT_KEYS + NUM_DEFAULT_MGMT_KEYS];
	struct ieee80211_key __rcu *default_unicast_key;
	struct ieee80211_key __rcu *default_multicast_key;
	struct ieee80211_key __rcu *default_mgmt_key;

	u16 sequence_number;
	__be16 control_port_protocol;
	bool control_port_no_encrypt;

	struct ieee80211_tx_queue_params tx_conf[IEEE80211_MAX_QUEUES];

	struct work_struct work;
	struct sk_buff_head skb_queue;

	bool arp_filter_state;

	/*
	 * AP this belongs to: self in AP mode and
	 * corresponding AP in VLAN mode, NULL for
	 * all others (might be needed later in IBSS)
	 */
	struct ieee80211_if_ap *bss;

	/* bitmap of allowed (non-MCS) rate indexes for rate control */
	u32 rc_rateidx_mask[IEEE80211_NUM_BANDS];

	union {
		struct ieee80211_if_ap ap;
		struct ieee80211_if_wds wds;
		struct ieee80211_if_vlan vlan;
		struct ieee80211_if_managed mgd;
		struct ieee80211_if_ibss ibss;
		struct ieee80211_if_mesh mesh;
		u32 mntr_flags;
	} u;

#ifdef CONFIG_MAC80211_DEBUGFS
	struct {
		struct dentry *dir;
		struct dentry *subdir_stations;
		struct dentry *default_unicast_key;
		struct dentry *default_multicast_key;
		struct dentry *default_mgmt_key;
	} debugfs;
#endif
	/* must be last, dynamically sized area in this! */
	struct ieee80211_vif vif;
};

static inline
struct ieee80211_sub_if_data *vif_to_sdata(struct ieee80211_vif *p)
{
	return container_of(p, struct ieee80211_sub_if_data, vif);
}

enum sdata_queue_type {
	IEEE80211_SDATA_QUEUE_TYPE_FRAME	= 0,
	IEEE80211_SDATA_QUEUE_AGG_START		= 1,
	IEEE80211_SDATA_QUEUE_AGG_STOP		= 2,
};

enum {
	IEEE80211_RX_MSG	= 1,
	IEEE80211_TX_STATUS_MSG	= 2,
	IEEE80211_EOSP_MSG	= 3,
};

struct skb_eosp_msg_data {
	u8 sta[ETH_ALEN], iface[ETH_ALEN];
};

enum queue_stop_reason {
	IEEE80211_QUEUE_STOP_REASON_DRIVER,
	IEEE80211_QUEUE_STOP_REASON_PS,
	IEEE80211_QUEUE_STOP_REASON_CSA,
	IEEE80211_QUEUE_STOP_REASON_AGGREGATION,
	IEEE80211_QUEUE_STOP_REASON_SUSPEND,
	IEEE80211_QUEUE_STOP_REASON_SKB_ADD,
	IEEE80211_QUEUE_STOP_REASON_CHTYPE_CHANGE,
};

#ifdef CONFIG_MAC80211_LEDS
struct tpt_led_trigger {
	struct led_trigger trig;
	char name[32];
	const struct ieee80211_tpt_blink *blink_table;
	unsigned int blink_table_len;
	struct timer_list timer;
	unsigned long prev_traffic;
	unsigned long tx_bytes, rx_bytes;
	unsigned int active, want;
	bool running;
};
#endif

/**
 * mac80211 scan flags - currently active scan mode
 *
 * @SCAN_SW_SCANNING: We're currently in the process of scanning but may as
 *	well be on the operating channel
 * @SCAN_HW_SCANNING: The hardware is scanning for us, we have no way to
 *	determine if we are on the operating channel or not
 * @SCAN_COMPLETED: Set for our scan work function when the driver reported
 *	that the scan completed.
 * @SCAN_ABORTED: Set for our scan work function when the driver reported
 *	a scan complete for an aborted scan.
 */
enum {
	SCAN_SW_SCANNING,
	SCAN_HW_SCANNING,
	SCAN_COMPLETED,
	SCAN_ABORTED,
};

/**
 * enum mac80211_scan_state - scan state machine states
 *
 * @SCAN_DECISION: Main entry point to the scan state machine, this state
 *	determines if we should keep on scanning or switch back to the
 *	operating channel
 * @SCAN_SET_CHANNEL: Set the next channel to be scanned
 * @SCAN_SEND_PROBE: Send probe requests and wait for probe responses
 * @SCAN_SUSPEND: Suspend the scan and go back to operating channel to
 *	send out data
 * @SCAN_RESUME: Resume the scan and scan the next channel
 */
enum mac80211_scan_state {
	SCAN_DECISION,
	SCAN_SET_CHANNEL,
	SCAN_SEND_PROBE,
	SCAN_SUSPEND,
	SCAN_RESUME,
};

struct ieee80211_local {
	/* embed the driver visible part.
	 * don't cast (use the static inlines below), but we keep
	 * it first anyway so they become a no-op */
	struct ieee80211_hw hw;

	const struct ieee80211_ops *ops;

	/*
	 * work stuff, potentially off-channel (in the future)
	 */
	struct list_head work_list;
	struct timer_list work_timer;
	struct work_struct work_work;
	struct sk_buff_head work_skb_queue;

	/*
	 * private workqueue to mac80211. mac80211 makes this accessible
	 * via ieee80211_queue_work()
	 */
	struct workqueue_struct *workqueue;

	unsigned long queue_stop_reasons[IEEE80211_MAX_QUEUES];
	/* also used to protect ampdu_ac_queue and amdpu_ac_stop_refcnt */
	spinlock_t queue_stop_reason_lock;

	int open_count;
	int monitors, cooked_mntrs;
	/* number of interfaces with corresponding FIF_ flags */
	int fif_fcsfail, fif_plcpfail, fif_control, fif_other_bss, fif_pspoll,
	    fif_probe_req;
	int probe_req_reg;
	unsigned int filter_flags; /* FIF_* */

	bool wiphy_ciphers_allocated;

	/* protects the aggregated multicast list and filter calls */
	spinlock_t filter_lock;

	/* used for uploading changed mc list */
	struct work_struct reconfig_filter;

	/* used to reconfigure hardware SM PS */
	struct work_struct recalc_smps;

	/* aggregated multicast list */
	struct netdev_hw_addr_list mc_list;

	bool tim_in_locked_section; /* see ieee80211_beacon_get() */

	/*
	 * suspended is true if we finished all the suspend _and_ we have
	 * not yet come up from resume. This is to be used by mac80211
	 * to ensure driver sanity during suspend and mac80211's own
	 * sanity. It can eventually be used for WoW as well.
	 */
	bool suspended;

	/*
	 * Resuming is true while suspended, but when we're reprogramming the
	 * hardware -- at that time it's allowed to use ieee80211_queue_work()
	 * again even though some other parts of the stack are still suspended
	 * and we still drop received frames to avoid waking the stack.
	 */
	bool resuming;

	/*
	 * quiescing is true during the suspend process _only_ to
	 * ease timer cancelling etc.
	 */
	bool quiescing;

	/* device is started */
	bool started;

	/* wowlan is enabled -- don't reconfig on resume */
	bool wowlan;

	int tx_headroom; /* required headroom for hardware/radiotap */

	/* Tasklet and skb queue to process calls from IRQ mode. All frames
	 * added to skb_queue will be processed, but frames in
	 * skb_queue_unreliable may be dropped if the total length of these
	 * queues increases over the limit. */
#define IEEE80211_IRQSAFE_QUEUE_LIMIT 128
	struct tasklet_struct tasklet;
	struct sk_buff_head skb_queue;
	struct sk_buff_head skb_queue_unreliable;

	/*
	 * Internal FIFO queue which is shared between multiple rx path
	 * stages. Its main task is to provide a serialization mechanism,
	 * so all rx handlers can enjoy having exclusive access to their
	 * private data structures.
	 */
	struct sk_buff_head rx_skb_queue;
	bool running_rx_handler;	/* protected by rx_skb_queue.lock */

	/* Station data */
	/*
	 * The mutex only protects the list and counter,
	 * reads are done in RCU.
	 * Additionally, the lock protects the hash table,
	 * the pending list and each BSS's TIM bitmap.
	 */
	struct mutex sta_mtx;
	spinlock_t sta_lock;
	unsigned long num_sta;
	struct list_head sta_list, sta_pending_list;
	struct sta_info __rcu *sta_hash[STA_HASH_SIZE];
	struct timer_list sta_cleanup;
	struct work_struct sta_finish_work;
	int sta_generation;

	struct sk_buff_head pending[IEEE80211_MAX_QUEUES];
	struct tasklet_struct tx_pending_tasklet;

	atomic_t agg_queue_stop[IEEE80211_MAX_QUEUES];

	/* number of interfaces with corresponding IFF_ flags */
	atomic_t iff_allmultis, iff_promiscs;

	struct rate_control_ref *rate_ctrl;

	struct crypto_cipher *wep_tx_tfm;
	struct crypto_cipher *wep_rx_tfm;
	u32 wep_iv;

	/* see iface.c */
	struct list_head interfaces;
	struct mutex iflist_mtx;

	/*
	 * Key mutex, protects sdata's key_list and sta_info's
	 * key pointers (write access, they're RCU.)
	 */
	struct mutex key_mtx;

	/* mutex for scan and work locking */
	struct mutex mtx;

	/* Scanning and BSS list */
	unsigned long scanning;
	struct cfg80211_ssid scan_ssid;
	struct cfg80211_scan_request *int_scan_req;
	struct cfg80211_scan_request *scan_req, *hw_scan_req;
	struct ieee80211_channel *scan_channel;
	enum ieee80211_band hw_scan_band;
	int scan_channel_idx;
	int scan_ies_len;

	bool sched_scanning;
	struct ieee80211_sched_scan_ies sched_scan_ies;
	struct work_struct sched_scan_stopped_work;

	unsigned long leave_oper_channel_time;
	enum mac80211_scan_state next_scan_state;
	struct delayed_work scan_work;
	struct ieee80211_sub_if_data *scan_sdata;
	enum nl80211_channel_type _oper_channel_type;
	struct ieee80211_channel *oper_channel, *csa_channel;

	/* Temporary remain-on-channel for off-channel operations */
	struct ieee80211_channel *tmp_channel;
	enum nl80211_channel_type tmp_channel_type;

	/* SNMP counters */
	/* dot11CountersTable */
	u32 dot11TransmittedFragmentCount;
	u32 dot11MulticastTransmittedFrameCount;
	u32 dot11FailedCount;
	u32 dot11RetryCount;
	u32 dot11MultipleRetryCount;
	u32 dot11FrameDuplicateCount;
	u32 dot11ReceivedFragmentCount;
	u32 dot11MulticastReceivedFrameCount;
	u32 dot11TransmittedFrameCount;

#ifdef CONFIG_MAC80211_LEDS
	int tx_led_counter, rx_led_counter;
	struct led_trigger *tx_led, *rx_led, *assoc_led, *radio_led;
	struct tpt_led_trigger *tpt_led_trigger;
	char tx_led_name[32], rx_led_name[32],
	     assoc_led_name[32], radio_led_name[32];
#endif

#ifdef CONFIG_MAC80211_DEBUG_COUNTERS
	/* TX/RX handler statistics */
	unsigned int tx_handlers_drop;
	unsigned int tx_handlers_queued;
	unsigned int tx_handlers_drop_unencrypted;
	unsigned int tx_handlers_drop_fragment;
	unsigned int tx_handlers_drop_wep;
	unsigned int tx_handlers_drop_not_assoc;
	unsigned int tx_handlers_drop_unauth_port;
	unsigned int rx_handlers_drop;
	unsigned int rx_handlers_queued;
	unsigned int rx_handlers_drop_nullfunc;
	unsigned int rx_handlers_drop_defrag;
	unsigned int rx_handlers_drop_short;
	unsigned int rx_handlers_drop_passive_scan;
	unsigned int tx_expand_skb_head;
	unsigned int tx_expand_skb_head_cloned;
	unsigned int rx_expand_skb_head;
	unsigned int rx_expand_skb_head2;
	unsigned int rx_handlers_fragments;
	unsigned int tx_status_drop;
#define I802_DEBUG_INC(c) (c)++
#else /* CONFIG_MAC80211_DEBUG_COUNTERS */
#define I802_DEBUG_INC(c) do { } while (0)
#endif /* CONFIG_MAC80211_DEBUG_COUNTERS */


	int total_ps_buffered; /* total number of all buffered unicast and
				* multicast packets for power saving stations
				*/
	int wifi_wme_noack_test;
	unsigned int wmm_acm; /* bit field of ACM bits (BIT(802.1D tag)) */

	/*
	 * Bitmask of enabled u-apsd queues,
	 * IEEE80211_WMM_IE_STA_QOSINFO_AC_BE & co. Needs a new association
	 * to take effect.
	 */
	unsigned int uapsd_queues;

	/*
	 * Maximum number of buffered frames AP can deliver during a
	 * service period, IEEE80211_WMM_IE_STA_QOSINFO_SP_ALL or similar.
	 * Needs a new association to take effect.
	 */
	unsigned int uapsd_max_sp_len;

	bool pspolling;
	bool offchannel_ps_enabled;
	/*
	 * PS can only be enabled when we have exactly one managed
	 * interface (and monitors) in PS, this then points there.
	 */
	struct ieee80211_sub_if_data *ps_sdata;
	struct work_struct dynamic_ps_enable_work;
	struct work_struct dynamic_ps_disable_work;
	struct timer_list dynamic_ps_timer;
	struct notifier_block network_latency_notifier;
	struct notifier_block ifa_notifier;

	/*
	 * The dynamic ps timeout configured from user space via WEXT -
	 * this will override whatever chosen by mac80211 internally.
	 */
	int dynamic_ps_forced_timeout;
	int dynamic_ps_user_timeout;
	bool disable_dynamic_ps;

	int user_power_level; /* in dBm */
	int power_constr_level; /* in dBm */

	enum ieee80211_smps_mode smps_mode;

	struct work_struct restart_work;

#ifdef CONFIG_MAC80211_DEBUGFS
	struct local_debugfsdentries {
		struct dentry *rcdir;
		struct dentry *keys;
	} debugfs;
#endif

	struct ieee80211_channel *hw_roc_channel;
	struct net_device *hw_roc_dev;
	struct sk_buff *hw_roc_skb, *hw_roc_skb_for_status;
	struct work_struct hw_roc_start, hw_roc_done;
	enum nl80211_channel_type hw_roc_channel_type;
	unsigned int hw_roc_duration;
	u32 hw_roc_cookie;
	bool hw_roc_for_tx;

	struct idr ack_status_frames;
	spinlock_t ack_status_lock;

	/* dummy netdev for use w/ NAPI */
	struct net_device napi_dev;

	struct napi_struct napi;
};

static inline struct ieee80211_sub_if_data *
IEEE80211_DEV_TO_SUB_IF(struct net_device *dev)
{
	return netdev_priv(dev);
}

/* this struct represents 802.11n's RA/TID combination */
struct ieee80211_ra_tid {
	u8 ra[ETH_ALEN];
	u16 tid;
};

/* Parsed Information Elements */
struct ieee802_11_elems {
	u8 *ie_start;
	size_t total_len;

	/* pointers to IEs */
	u8 *ssid;
	u8 *supp_rates;
	u8 *fh_params;
	u8 *ds_params;
	u8 *cf_params;
	struct ieee80211_tim_ie *tim;
	u8 *ibss_params;
	u8 *challenge;
	u8 *wpa;
	u8 *rsn;
	u8 *erp_info;
	u8 *ext_supp_rates;
	u8 *wmm_info;
	u8 *wmm_param;
	struct ieee80211_ht_cap *ht_cap_elem;
	struct ieee80211_ht_info *ht_info_elem;
	struct ieee80211_meshconf_ie *mesh_config;
	u8 *mesh_id;
	u8 *peering;
	u8 *preq;
	u8 *prep;
	u8 *perr;
	struct ieee80211_rann_ie *rann;
	u8 *ch_switch_elem;
	u8 *country_elem;
	u8 *pwr_constr_elem;
	u8 *quiet_elem;	/* first quite element */
	u8 *timeout_int;

	/* length of them, respectively */
	u8 ssid_len;
	u8 supp_rates_len;
	u8 fh_params_len;
	u8 ds_params_len;
	u8 cf_params_len;
	u8 tim_len;
	u8 ibss_params_len;
	u8 challenge_len;
	u8 wpa_len;
	u8 rsn_len;
	u8 erp_info_len;
	u8 ext_supp_rates_len;
	u8 wmm_info_len;
	u8 wmm_param_len;
	u8 mesh_id_len;
	u8 peering_len;
	u8 preq_len;
	u8 prep_len;
	u8 perr_len;
	u8 ch_switch_elem_len;
	u8 country_elem_len;
	u8 pwr_constr_elem_len;
	u8 quiet_elem_len;
	u8 num_of_quiet_elem;	/* can be more the one */
	u8 timeout_int_len;
};

static inline struct ieee80211_local *hw_to_local(
	struct ieee80211_hw *hw)
{
	return container_of(hw, struct ieee80211_local, hw);
}

static inline struct ieee80211_hw *local_to_hw(
	struct ieee80211_local *local)
{
	return &local->hw;
}


static inline int ieee80211_bssid_match(const u8 *raddr, const u8 *addr)
{
	return compare_ether_addr(raddr, addr) == 0 ||
	       is_broadcast_ether_addr(raddr);
}


int ieee80211_hw_config(struct ieee80211_local *local, u32 changed);
void ieee80211_tx_set_protected(struct ieee80211_tx_data *tx);
void ieee80211_bss_info_change_notify(struct ieee80211_sub_if_data *sdata,
				      u32 changed);
void ieee80211_configure_filter(struct ieee80211_local *local);
u32 ieee80211_reset_erp_info(struct ieee80211_sub_if_data *sdata);

/* STA code */
void ieee80211_sta_setup_sdata(struct ieee80211_sub_if_data *sdata);
int ieee80211_mgd_auth(struct ieee80211_sub_if_data *sdata,
		       struct cfg80211_auth_request *req);
int ieee80211_mgd_assoc(struct ieee80211_sub_if_data *sdata,
			struct cfg80211_assoc_request *req);
int ieee80211_mgd_deauth(struct ieee80211_sub_if_data *sdata,
			 struct cfg80211_deauth_request *req,
			 void *cookie);
int ieee80211_mgd_disassoc(struct ieee80211_sub_if_data *sdata,
			   struct cfg80211_disassoc_request *req,
			   void *cookie);
void ieee80211_send_pspoll(struct ieee80211_local *local,
			   struct ieee80211_sub_if_data *sdata);
void ieee80211_recalc_ps(struct ieee80211_local *local, s32 latency);
int ieee80211_max_network_latency(struct notifier_block *nb,
				  unsigned long data, void *dummy);
int ieee80211_set_arp_filter(struct ieee80211_sub_if_data *sdata);
void ieee80211_sta_process_chanswitch(struct ieee80211_sub_if_data *sdata,
				      struct ieee80211_channel_sw_ie *sw_elem,
				      struct ieee80211_bss *bss,
				      u64 timestamp);
void ieee80211_sta_quiesce(struct ieee80211_sub_if_data *sdata);
void ieee80211_sta_restart(struct ieee80211_sub_if_data *sdata);
void ieee80211_sta_work(struct ieee80211_sub_if_data *sdata);
void ieee80211_sta_rx_queued_mgmt(struct ieee80211_sub_if_data *sdata,
				  struct sk_buff *skb);
void ieee80211_sta_reset_beacon_monitor(struct ieee80211_sub_if_data *sdata);
void ieee80211_sta_reset_conn_monitor(struct ieee80211_sub_if_data *sdata);

/* IBSS code */
void ieee80211_ibss_notify_scan_completed(struct ieee80211_local *local);
void ieee80211_ibss_setup_sdata(struct ieee80211_sub_if_data *sdata);
struct sta_info *ieee80211_ibss_add_sta(struct ieee80211_sub_if_data *sdata,
					u8 *bssid, u8 *addr, u32 supp_rates,
					gfp_t gfp);
int ieee80211_ibss_join(struct ieee80211_sub_if_data *sdata,
			struct cfg80211_ibss_params *params);
int ieee80211_ibss_leave(struct ieee80211_sub_if_data *sdata);
void ieee80211_ibss_quiesce(struct ieee80211_sub_if_data *sdata);
void ieee80211_ibss_restart(struct ieee80211_sub_if_data *sdata);
void ieee80211_ibss_work(struct ieee80211_sub_if_data *sdata);
void ieee80211_ibss_rx_queued_mgmt(struct ieee80211_sub_if_data *sdata,
				   struct sk_buff *skb);

/* mesh code */
void ieee80211_mesh_work(struct ieee80211_sub_if_data *sdata);
void ieee80211_mesh_rx_queued_mgmt(struct ieee80211_sub_if_data *sdata,
				   struct sk_buff *skb);

/* scan/BSS handling */
void ieee80211_scan_work(struct work_struct *work);
int ieee80211_request_internal_scan(struct ieee80211_sub_if_data *sdata,
				    const u8 *ssid, u8 ssid_len,
				    struct ieee80211_channel *chan);
int ieee80211_request_scan(struct ieee80211_sub_if_data *sdata,
			   struct cfg80211_scan_request *req);
void ieee80211_scan_cancel(struct ieee80211_local *local);
ieee80211_rx_result
ieee80211_scan_rx(struct ieee80211_sub_if_data *sdata, struct sk_buff *skb);

void ieee80211_mlme_notify_scan_completed(struct ieee80211_local *local);
struct ieee80211_bss *
ieee80211_bss_info_update(struct ieee80211_local *local,
			  struct ieee80211_rx_status *rx_status,
			  struct ieee80211_mgmt *mgmt,
			  size_t len,
			  struct ieee802_11_elems *elems,
			  struct ieee80211_channel *channel,
			  bool beacon);
struct ieee80211_bss *
ieee80211_rx_bss_get(struct ieee80211_local *local, u8 *bssid, int freq,
		     u8 *ssid, u8 ssid_len);
void ieee80211_rx_bss_put(struct ieee80211_local *local,
			  struct ieee80211_bss *bss);

/* scheduled scan handling */
int ieee80211_request_sched_scan_start(struct ieee80211_sub_if_data *sdata,
				       struct cfg80211_sched_scan_request *req);
int ieee80211_request_sched_scan_stop(struct ieee80211_sub_if_data *sdata);
void ieee80211_sched_scan_stopped_work(struct work_struct *work);

/* off-channel helpers */
bool ieee80211_cfg_on_oper_channel(struct ieee80211_local *local);
void ieee80211_offchannel_enable_all_ps(struct ieee80211_local *local,
					bool tell_ap);
void ieee80211_offchannel_stop_vifs(struct ieee80211_local *local,
				    bool offchannel_ps_enable);
void ieee80211_offchannel_return(struct ieee80211_local *local,
				 bool enable_beaconing,
				 bool offchannel_ps_disable);
void ieee80211_hw_roc_setup(struct ieee80211_local *local);

/* interface handling */
int ieee80211_iface_init(void);
void ieee80211_iface_exit(void);
int ieee80211_if_add(struct ieee80211_local *local, const char *name,
		     struct net_device **new_dev, enum nl80211_iftype type,
		     struct vif_params *params);
int ieee80211_if_change_type(struct ieee80211_sub_if_data *sdata,
			     enum nl80211_iftype type);
void ieee80211_if_remove(struct ieee80211_sub_if_data *sdata);
void ieee80211_remove_interfaces(struct ieee80211_local *local);
u32 __ieee80211_recalc_idle(struct ieee80211_local *local);
void ieee80211_recalc_idle(struct ieee80211_local *local);
void ieee80211_adjust_monitor_flags(struct ieee80211_sub_if_data *sdata,
				    const int offset);

static inline bool ieee80211_sdata_running(struct ieee80211_sub_if_data *sdata)
{
	return test_bit(SDATA_STATE_RUNNING, &sdata->state);
}

/* tx handling */
void ieee80211_clear_tx_pending(struct ieee80211_local *local);
void ieee80211_tx_pending(unsigned long data);
netdev_tx_t ieee80211_monitor_start_xmit(struct sk_buff *skb,
					 struct net_device *dev);
netdev_tx_t ieee80211_subif_start_xmit(struct sk_buff *skb,
				       struct net_device *dev);

/* HT */
bool ieee80111_cfg_override_disables_ht40(struct ieee80211_sub_if_data *sdata);
void ieee80211_apply_htcap_overrides(struct ieee80211_sub_if_data *sdata,
				     struct ieee80211_sta_ht_cap *ht_cap);
void ieee80211_ht_cap_ie_to_sta_ht_cap(struct ieee80211_sub_if_data *sdata,
				       struct ieee80211_supported_band *sband,
				       struct ieee80211_ht_cap *ht_cap_ie,
				       struct ieee80211_sta_ht_cap *ht_cap);
void ieee80211_send_delba(struct ieee80211_sub_if_data *sdata,
			  const u8 *da, u16 tid,
			  u16 initiator, u16 reason_code);
int ieee80211_send_smps_action(struct ieee80211_sub_if_data *sdata,
			       enum ieee80211_smps_mode smps, const u8 *da,
			       const u8 *bssid);
void ieee80211_request_smps_work(struct work_struct *work);

void ___ieee80211_stop_rx_ba_session(struct sta_info *sta, u16 tid,
				     u16 initiator, u16 reason, bool stop);
void __ieee80211_stop_rx_ba_session(struct sta_info *sta, u16 tid,
				    u16 initiator, u16 reason, bool stop);
void ieee80211_sta_tear_down_BA_sessions(struct sta_info *sta, bool tx);
void ieee80211_process_delba(struct ieee80211_sub_if_data *sdata,
			     struct sta_info *sta,
			     struct ieee80211_mgmt *mgmt, size_t len);
void ieee80211_process_addba_resp(struct ieee80211_local *local,
				  struct sta_info *sta,
				  struct ieee80211_mgmt *mgmt,
				  size_t len);
void ieee80211_process_addba_request(struct ieee80211_local *local,
				     struct sta_info *sta,
				     struct ieee80211_mgmt *mgmt,
				     size_t len);

int __ieee80211_stop_tx_ba_session(struct sta_info *sta, u16 tid,
				   enum ieee80211_back_parties initiator,
				   bool tx);
int ___ieee80211_stop_tx_ba_session(struct sta_info *sta, u16 tid,
				    enum ieee80211_back_parties initiator,
				    bool tx);
void ieee80211_start_tx_ba_cb(struct ieee80211_vif *vif, u8 *ra, u16 tid);
void ieee80211_stop_tx_ba_cb(struct ieee80211_vif *vif, u8 *ra, u8 tid);
void ieee80211_ba_session_work(struct work_struct *work);
void ieee80211_tx_ba_session_handle_start(struct sta_info *sta, int tid);
void ieee80211_release_reorder_timeout(struct sta_info *sta, int tid);

/* Spectrum management */
void ieee80211_process_measurement_req(struct ieee80211_sub_if_data *sdata,
				       struct ieee80211_mgmt *mgmt,
				       size_t len);

/* Suspend/resume and hw reconfiguration */
int ieee80211_reconfig(struct ieee80211_local *local);
void ieee80211_stop_device(struct ieee80211_local *local);

#ifdef CONFIG_PM
int __ieee80211_suspend(struct ieee80211_hw *hw,
			struct cfg80211_wowlan *wowlan);

static inline int __ieee80211_resume(struct ieee80211_hw *hw)
{
	struct ieee80211_local *local = hw_to_local(hw);

	WARN(test_bit(SCAN_HW_SCANNING, &local->scanning),
		"%s: resume with hardware scan still in progress\n",
		wiphy_name(hw->wiphy));

	return ieee80211_reconfig(hw_to_local(hw));
}
#else
static inline int __ieee80211_suspend(struct ieee80211_hw *hw,
				      struct cfg80211_wowlan *wowlan)
{
	return 0;
}

static inline int __ieee80211_resume(struct ieee80211_hw *hw)
{
	return 0;
}
#endif

/* utility functions/constants */
extern void *mac80211_wiphy_privid; /* for wiphy privid */
u8 *ieee80211_get_bssid(struct ieee80211_hdr *hdr, size_t len,
			enum nl80211_iftype type);
int ieee80211_frame_duration(struct ieee80211_local *local, size_t len,
			     int rate, int erp, int short_preamble);
void mac80211_ev_michael_mic_failure(struct ieee80211_sub_if_data *sdata, int keyidx,
				     struct ieee80211_hdr *hdr, const u8 *tsc,
				     gfp_t gfp);
void ieee80211_set_wmm_default(struct ieee80211_sub_if_data *sdata);
void ieee80211_xmit(struct ieee80211_sub_if_data *sdata, struct sk_buff *skb);
void ieee80211_tx_skb(struct ieee80211_sub_if_data *sdata, struct sk_buff *skb);
void ieee802_11_parse_elems(u8 *start, size_t len,
			    struct ieee802_11_elems *elems);
u32 ieee802_11_parse_elems_crc(u8 *start, size_t len,
			       struct ieee802_11_elems *elems,
			       u64 filter, u32 crc);
u32 ieee80211_mandatory_rates(struct ieee80211_local *local,
			      enum ieee80211_band band);

void ieee80211_dynamic_ps_enable_work(struct work_struct *work);
void ieee80211_dynamic_ps_disable_work(struct work_struct *work);
void ieee80211_dynamic_ps_timer(unsigned long data);
void ieee80211_send_nullfunc(struct ieee80211_local *local,
			     struct ieee80211_sub_if_data *sdata,
			     int powersave);
void ieee80211_sta_rx_notify(struct ieee80211_sub_if_data *sdata,
			     struct ieee80211_hdr *hdr);
void ieee80211_sta_tx_notify(struct ieee80211_sub_if_data *sdata,
			     struct ieee80211_hdr *hdr, bool ack);
void ieee80211_beacon_connection_loss_work(struct work_struct *work);

void ieee80211_wake_queues_by_reason(struct ieee80211_hw *hw,
				     enum queue_stop_reason reason);
void ieee80211_stop_queues_by_reason(struct ieee80211_hw *hw,
				     enum queue_stop_reason reason);
void ieee80211_wake_queue_by_reason(struct ieee80211_hw *hw, int queue,
				    enum queue_stop_reason reason);
void ieee80211_stop_queue_by_reason(struct ieee80211_hw *hw, int queue,
				    enum queue_stop_reason reason);
void ieee80211_add_pending_skb(struct ieee80211_local *local,
			       struct sk_buff *skb);
void ieee80211_add_pending_skbs(struct ieee80211_local *local,
				struct sk_buff_head *skbs);
void ieee80211_add_pending_skbs_fn(struct ieee80211_local *local,
				   struct sk_buff_head *skbs,
				   void (*fn)(void *data), void *data);

void ieee80211_send_auth(struct ieee80211_sub_if_data *sdata,
			 u16 transaction, u16 auth_alg,
			 u8 *extra, size_t extra_len, const u8 *bssid,
			 const u8 *key, u8 key_len, u8 key_idx);
int ieee80211_build_preq_ies(struct ieee80211_local *local, u8 *buffer,
			     const u8 *ie, size_t ie_len,
			     enum ieee80211_band band, u32 rate_mask,
			     u8 channel);
struct sk_buff *ieee80211_build_probe_req(struct ieee80211_sub_if_data *sdata,
					  u8 *dst, u32 ratemask,
					  const u8 *ssid, size_t ssid_len,
					  const u8 *ie, size_t ie_len,
					  bool directed);
void ieee80211_send_probe_req(struct ieee80211_sub_if_data *sdata, u8 *dst,
			      const u8 *ssid, size_t ssid_len,
			      const u8 *ie, size_t ie_len,
			      u32 ratemask, bool directed, bool no_cck);

void ieee80211_sta_def_wmm_params(struct ieee80211_sub_if_data *sdata,
				  const size_t supp_rates_len,
				  const u8 *supp_rates);
u32 ieee80211_sta_get_rates(struct ieee80211_local *local,
			    struct ieee802_11_elems *elems,
			    enum ieee80211_band band);
int __ieee80211_request_smps(struct ieee80211_sub_if_data *sdata,
			     enum ieee80211_smps_mode smps_mode);
void ieee80211_recalc_smps(struct ieee80211_local *local);

size_t ieee80211_ie_split(const u8 *ies, size_t ielen,
			  const u8 *ids, int n_ids, size_t offset);
size_t ieee80211_ie_split_vendor(const u8 *ies, size_t ielen, size_t offset);
<<<<<<< HEAD
u8 *ieee80211_ie_build_ht_cap(u8 *pos, struct ieee80211_supported_band *sband,
=======
u8 *ieee80211_ie_build_ht_cap(u8 *pos, struct ieee80211_sta_ht_cap *ht_cap,
>>>>>>> eb1852b1
			      u16 cap);
u8 *ieee80211_ie_build_ht_info(u8 *pos,
				struct ieee80211_sta_ht_cap *ht_cap,
				struct ieee80211_channel *channel,
				enum nl80211_channel_type channel_type);

/* internal work items */
void ieee80211_work_init(struct ieee80211_local *local);
void ieee80211_add_work(struct ieee80211_work *wk);
void free_work(struct ieee80211_work *wk);
void ieee80211_work_purge(struct ieee80211_sub_if_data *sdata);
ieee80211_rx_result ieee80211_work_rx_mgmt(struct ieee80211_sub_if_data *sdata,
					   struct sk_buff *skb);
int ieee80211_wk_remain_on_channel(struct ieee80211_sub_if_data *sdata,
				   struct ieee80211_channel *chan,
				   enum nl80211_channel_type channel_type,
				   unsigned int duration, u64 *cookie);
int ieee80211_wk_cancel_remain_on_channel(
	struct ieee80211_sub_if_data *sdata, u64 cookie);

/* channel management */
enum ieee80211_chan_mode {
	CHAN_MODE_UNDEFINED,
	CHAN_MODE_HOPPING,
	CHAN_MODE_FIXED,
};

enum ieee80211_chan_mode
ieee80211_get_channel_mode(struct ieee80211_local *local,
			   struct ieee80211_sub_if_data *ignore);
bool ieee80211_set_channel_type(struct ieee80211_local *local,
				struct ieee80211_sub_if_data *sdata,
				enum nl80211_channel_type chantype);
enum nl80211_channel_type
ieee80211_ht_info_to_channel_type(struct ieee80211_ht_info *ht_info);

#ifdef CONFIG_MAC80211_NOINLINE
#define debug_noinline noinline
#else
#define debug_noinline
#endif

#endif /* IEEE80211_I_H */<|MERGE_RESOLUTION|>--- conflicted
+++ resolved
@@ -1414,11 +1414,7 @@
 size_t ieee80211_ie_split(const u8 *ies, size_t ielen,
 			  const u8 *ids, int n_ids, size_t offset);
 size_t ieee80211_ie_split_vendor(const u8 *ies, size_t ielen, size_t offset);
-<<<<<<< HEAD
-u8 *ieee80211_ie_build_ht_cap(u8 *pos, struct ieee80211_supported_band *sband,
-=======
 u8 *ieee80211_ie_build_ht_cap(u8 *pos, struct ieee80211_sta_ht_cap *ht_cap,
->>>>>>> eb1852b1
 			      u16 cap);
 u8 *ieee80211_ie_build_ht_info(u8 *pos,
 				struct ieee80211_sta_ht_cap *ht_cap,
